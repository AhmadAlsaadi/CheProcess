#!/usr/bin/python3
# -*- coding: utf-8 -*-

'''Pychemqt, Chemical Engineering Process simulator
Copyright (C) 2009-2017, Juan José Gómez Romera <jjgomera@gmail.com>

This program is free software: you can redistribute it and/or modify
it under the terms of the GNU General Public License as published by
the Free Software Foundation, either version 3 of the License, or
(at your option) any later version.

This program is distributed in the hope that it will be useful,
but WITHOUT ANY WARRANTY; without even the implied warranty of
MERCHANTABILITY or FITNESS FOR A PARTICULAR PURPOSE.  See the
GNU General Public License for more details.

You should have received a copy of the GNU General Public License
along with this program.  If not, see <http://www.gnu.org/licenses/>.'''


###############################################################################
# lib module
# module with general library functionality of pychemqt
###############################################################################


import glob
import os


files = sorted(glob.glob(os.path.join("lib", "*.py")))
<<<<<<< HEAD
__all__ = ["EoS", "mEoS"]

for file in files:
    fname, ext = os.path.splitext(os.path.basename(file))
    if fname != "__init__":
        __all__.append(fname)
=======

__all__ = ["EoS", "mEoS"]
for file in files:
    fname, ext = os.path.splitext(os.path.basename(file))
    if fname != "__init__":
        __all__.append(fname)

for module in __all__:
    child_module = "lib." + module
    __import__(child_module)
>>>>>>> 8626083f
<|MERGE_RESOLUTION|>--- conflicted
+++ resolved
@@ -29,16 +29,8 @@
 
 
 files = sorted(glob.glob(os.path.join("lib", "*.py")))
-<<<<<<< HEAD
 __all__ = ["EoS", "mEoS"]
 
-for file in files:
-    fname, ext = os.path.splitext(os.path.basename(file))
-    if fname != "__init__":
-        __all__.append(fname)
-=======
-
-__all__ = ["EoS", "mEoS"]
 for file in files:
     fname, ext = os.path.splitext(os.path.basename(file))
     if fname != "__init__":
@@ -46,5 +38,4 @@
 
 for module in __all__:
     child_module = "lib." + module
-    __import__(child_module)
->>>>>>> 8626083f
+    __import__(child_module)